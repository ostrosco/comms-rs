--- conflicted
+++ resolved
@@ -28,12 +28,8 @@
             self.sample_rate,
             samples,
         );
-<<<<<<< HEAD
-        self.sink.append(samplebuffer);
+        self.in_queue.append(samplebuffer);
         Ok(())
-=======
-        self.in_queue.append(samplebuffer);
->>>>>>> 4e56b07b
     }
 }
 
