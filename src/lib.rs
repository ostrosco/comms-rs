--- conflicted
+++ resolved
@@ -18,11 +18,8 @@
 pub mod filter;
 pub mod fir;
 pub mod hardware;
-<<<<<<< HEAD
+pub mod io;
 pub mod mixer;
-=======
-pub mod io;
->>>>>>> 6b43faed
 pub mod modulation;
 pub mod prn;
 pub mod util;
