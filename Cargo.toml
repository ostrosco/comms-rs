--- conflicted
+++ resolved
@@ -30,16 +30,12 @@
 features = ["serde"]
 
 [features]
-<<<<<<< HEAD
-rtlsdr_support = ["rtlsdr"]
+rtlsdr_node = ["rtlsdr"]
+zmq_node = ["zmq"]
 
 [[example]]
 name = "fm_radio"
-required-features = ["rtlsdr_support"]
+required-features = ["rtlsdr_node"]
 
 [[example]]
-name = "play_audio"
-=======
-rtlsdr_node = ["rtlsdr"]
-zmq_node = ["zmq"]
->>>>>>> 85aac27a
+name = "play_audio"